--- conflicted
+++ resolved
@@ -142,22 +142,13 @@
 	//params := map[string]interface{}{
 	//	"token": token,
 	//}
-<<<<<<< HEAD
-	valid, parsedToken, err := o.VerifyJWTSignature(token, o.pubCertRsa)
-=======
 	valid, parsedTokenReturn, err := VerifyJWTSignature(token, o.pubCertRsa)
->>>>>>> 3869f698
 	if err != nil || valid == false {
 		log.Debugf("go error : #{err}")
 		return false, err
 	}
-<<<<<<< HEAD
-	o.parsedToken = parsedToken
-	parsed, err := o.CheckClaims()
-=======
 	o.parsedToken = parsedTokenReturn
 	parsed, err := CheckClaims(parsedTokenReturn, o.allowedIssuer, o.allowedAudience, o.allowedRoles)
->>>>>>> 3869f698
 	return parsed, err
 }
 
@@ -166,11 +157,7 @@
 }
 
 // VerifyJWTSignature Function to check if the signature is valid
-<<<<<<< HEAD
-func (o *goJWTChecker) VerifyJWTSignature(tokenStr string, publicKey []*rsa.PublicKey) (bool, *jwtGo.Token, error) {
-=======
 func VerifyJWTSignature(tokenStr string, publicKey []*rsa.PublicKey) (bool, *jwtGo.Token, error) {
->>>>>>> 3869f698
 	// Parse the token
 	var err error
 	var token *jwtGo.Token
@@ -184,21 +171,17 @@
 			log.Debugf("sign method not valid")
 			return nil, fmt.Errorf("sign method not valid")
 		})
-<<<<<<< HEAD
 		if token != nil {
 			if token.Valid {
 				return true, token, nil
 			}
 		} else {
 			log.Debugf("token not valid skipped check if token.valid")
-=======
-		if token.Valid {
-			return true, token, nil
->>>>>>> 3869f698
-		}
-	}
-	if err != nil {
-		log.Debug("error from looping the pub certs: ", err)
+		}
+
+		if err != nil {
+			log.Debug("error from looping the pub certs: ", err)
+		}
 	}
 	return false, nil, err
 }
